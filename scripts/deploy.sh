#!/bin/bash

###
# File     : deploy.sh
# License  :
#   Copyright (c) 2016 - 2017 Citadel Technology Solutions Pte Ltd
#
#   Licensed under the Apache License, Version 2.0 (the "License");
#   you may not use this file except in compliance with the License.
#   You may obtain a copy of the License at
#
#           http://www.apache.org/licenses/LICENSE-2.0
#
#   Unless required by applicable law or agreed to in writing, software
#   distributed under the License is distributed on an "AS IS" BASIS,
#   WITHOUT WARRANTIES OR CONDITIONS OF ANY KIND, either express or implied.
#   See the License for the specific language governing permissions and
#   limitations under the License.
###

<<<<<<< HEAD
./gradlew uploadArchives -x test -x itest
=======
mvn source:jar javadoc:jar deploy -B -DskipTests --settings settings.xml
>>>>>>> c312aea4
<|MERGE_RESOLUTION|>--- conflicted
+++ resolved
@@ -18,8 +18,5 @@
 #   limitations under the License.
 ###
 
-<<<<<<< HEAD
-./gradlew uploadArchives -x test -x itest
-=======
-mvn source:jar javadoc:jar deploy -B -DskipTests --settings settings.xml
->>>>>>> c312aea4
+echo $JAVA_HOME
+./gradlew uploadArchives -x test -x itest